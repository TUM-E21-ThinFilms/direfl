import cmath
<<<<<<< HEAD
import numpy

from functools import reduce
=======
>>>>>>> ead46800
from math import pi, ceil

import numpy as np
from numpy import sin, cos
from scipy.interpolate import interp1d

"""
    References:

    [Majkrzak2003] C. F. Majkrzak, N. F. Berk: Physica B 336 (2003) 27-38
        Phase sensitive reflectometry and the unambiguous determination
        of scattering  length density profiles
"""


def interpolate(x, fx):
    return interp1d(x, fx, bounds_error=False, fill_value=0)


def refr_idx(q, sld):
    """
    Calculates the refractive index with given SLD [\AA^{-2}] and wavevector transfer q [
    \AA^{-1}]. The units can be arbitrary choosen, but they must satisfy that sld/q**2 has
    unit [1]. The arguments should not be scaled by any constants.

    For example
        q = 0.01
        sld = 1e-6

    The refractive index is complex if q < q_c (being the critical edge) and it is
    completely real if q >= q_c.
    """
    return cmath.sqrt(1 - 16 * pi * sld / (q ** 2))

def reflection_matrix(q, sld, thickness, as_matrix=False):
    """
    Calculates a reflection matrix used for calculating the reflectivity of
    a slab of material (sld, thickness) for the wave vector transfer q.

    See C.F. Majkrzak, N. F. Berk: Physical Review B Vol. 52 Nr 15, 1995:
        Exact determination of the phase in neutron reflectometry, Equation (1)

    If as_matrix is True, a matrix 2x2 will be returned, if not, then the matrix
    indices are returned as a, b, c, d
    """
    n = refr_idx(q, sld)
    theta = 0.5 * q * n * thickness
    a, b, c, d = cos(theta), 1 / n * sin(theta), -n * sin(theta), cos(theta)

    if as_matrix:
        return np.array([[a, b], [c, d]])
    return a, b, c, d

class SLDProfile(object):
    def __init__(self):
        pass

    def as_matrix(self, q):
        """
        Returns the matrix coefficients in the abeles formalism.
        Returns w, x, y, z corresponding to the matrix [[w, x], [y, z]]
        """
        return 0, 0, 0, 0


class ConstantSLDProfile(SLDProfile):
    def __init__(self, sld, thickness, sigma=0):
        if sld > 15:
            raise RuntimeError("SLD seems to be unreasonable high")

        self._sld = float(sld)
        self._d = float(thickness)
        self._r = float(sigma)
        if self._r > 0:
            raise NotImplementedError("Roughness not implemented yet")

    def as_matrix(self, q):
        return reflection_matrix(q, self._sld, self._d)

class ConcatSLDProfile(SLDProfile):
    """
        The first element in sld_profiles is closest to the substrate
    """
    def __init__(self, sld_profiles, reverse=False):
        self._slds = sld_profiles
        self._reverse = reverse

    def as_matrix(self, q):
        m = len(self._slds) * [None]
        for i in range(0, len(self._slds)):
            a, b, c, d = self._slds[i].as_matrix(q)
            m[i] = np.array([[a, b], [c, d]])

        if self._reverse:
            m = list(reversed(m))

        m = np.linalg.multi_dot(m)
        return m[0][0], m[0][1], m[1][0], m[1][1]


class FunctionSLDProfile(SLDProfile):
    def __init__(self, function, support, dx=0.1):
        self._f = function
        self._supp = support
        self._dx = dx

        self._xspace = np.linspace(support[0], support[1],
                                   ceil((support[1] - support[0]) * 1 / dx))
        self._feval = [self._f(x) for x in self._xspace]
        self._m = [ConstantSLDProfile(fx, dx) for fx in self._feval]
        self._concat = ConcatSLDProfile(self._m, reverse=False)

    def as_matrix(self, q):
        return self._concat.as_matrix(q)


class SlabsSLDProfile(SLDProfile):
    def __init__(self, z, rho):
        self._z = z
        self._rho = rho

    @classmethod
    def from_sample(cls, sample, dz=0.1, dA=1e-4, probe=None):
        from refl1d.probe import NeutronProbe
        from refl1d.profile import Microslabs

        if probe is None:
            # The values T and L do not matter for 'just' building the SLD profile
            probe = NeutronProbe(T=[1.0], L=[1.0])

        slabs = Microslabs(1, dz)
        sample.render(probe, slabs)
        slabs.finalize(True, dA)
        # ignore the imaginary part, this should be zero anyway
        z, rho, irho = slabs.smooth_profile(dz)

        if any(irho >= 1e-2):
            raise RuntimeWarning("Sample contains absorptive SLD (imag >= 1e-2). "
                                 "Reconstruction techniques do not support this.")

        # refl1d likes to use SLD * 1e6
        return cls(z, rho * 1e-6)

    @classmethod
    def from_slabs(cls, thickness, sld, roughness, precision=1):
        # You should rather use the from_sample method, since its easier to
        # understand. This method here is just a kind of 'fallback'
        # if you don't wanna have the overhead of building the Stacks in refl1d
        # just to put the data in here..

        # WARNING: from_slabs and from_sample do not create the same slab profile
<<<<<<< HEAD
        # they are shifted profiles (by I'd guess 3*roughness[0]?)

=======
        # they are shifted profiles (by I'd guess 3*roughness[0])
>>>>>>> ead46800
        from refl1d.profile import build_profile

        w = thickness
        sld = sld

        # Means, the first layer is the substrate and we only have to include
        # the roughness effect. To do so, select a proper thickness (> 0) such
        # that the convolution with the gaussian kernel is sufficiently approximated
        if w[0] == 0:
            # refl1d uses 3 sigma usually
            # why 3?
            # that's 3 sigma and the gaussian smoothing is nearly zero out there
            # thus the 'substrate' layer is big enough to be approximated by this
            # ofc bigger sigma values (>= 5) are better, but they need more
            # computation
            w[0] = 3 * roughness[0]

        z = np.linspace(0, sum(w) + roughness[-1] * 5, int(precision * sum(w)) + 1)

        offsets = np.cumsum(w)
        rho = build_profile(z, offsets, roughness, sld)

        return cls(z, rho)

    def thickness(self):
        return max(self._z) - min(self._z)

    def plot_profile(self, offset=0, reverse=False):
        import pylab

        rho = self._rho

        if reverse:
            rho = list(reversed(self._rho))

        pylab.plot(self._z + offset, rho)

    def as_matrix(self, q):

        # len(dz) = len(self._z) - 1
        dz = np.diff(self._z)
        m = len(dz) * [None]

        for idx in range(0, len(dz)):
            m[idx] = reflection_matrix(q, self._rho[idx], dz[idx], as_matrix=True)

        # There is still some potential here
        # Whats happening here:
        # m1 * m2 * m3 * m4 * m5 ... in a sequentially manner
        # maybe it's faster if you do something like
        # (m1 * m2) * (m3 * m4) * ...
        # and redo the grouping in the next step. this should be then O(log n)
        # compared to the seq. multiplication which is O(n)....
        # BUT: this has to be done in C code, not in a python implementation :/
        m = reduce(np.dot, m)
        return m[0][0], m[0][1], m[1][0], m[1][1]


class Reflectivity(object):
    def __init__(self, sld_profile, fronting, backing):
        assert isinstance(sld_profile, SLDProfile)

        self._sld = sld_profile
        self._f, self._b = fronting, backing

        # The input should be of the magnitude 1e-6 ... 1e-5
        if any(abs(np.array([fronting, backing])) >= 1e-1):
            raise RuntimeWarning("Given fronting/backing SLD values are too high")

    def reflection(self, q_space, as_function=True):
        r = np.ones(len(q_space), dtype=complex)

        for idx, q in enumerate(q_space):
            if abs(q) < 1e-10:
                continue

            # See [Majkrzak2003] equation (17)
            f, h = refr_idx(q, self._f), refr_idx(q, self._b)
            A, B, C, D = self._sld.as_matrix(q)

            r[idx] = (f * h * B + C + 1j * (f * D - h * A)) / \
                     (f * h * B - C + 1j * (f * D + h * A))

        if as_function:
            return self.to_function(r, q_space, square=False)
        else:
            return r

    @staticmethod
    def to_function(r, q_space, square=False):
        real = interpolate(q_space, r.real)
        imag = interpolate(q_space, r.imag)

        if square:
            return lambda q: real(q)**2 + imag(q)**2
        else:
            return lambda q: real(q) + 1j * imag(q)

    def reflectivity(self, q_space):
        r = self.reflection(q_space)
        return lambda q: abs(r(q)) ** 2

    def plot(self, q_space):
        import pylab
        R = self.reflectivity(q_space)
        pylab.plot(q_space, R(q_space))
        return R<|MERGE_RESOLUTION|>--- conflicted
+++ resolved
@@ -1,13 +1,9 @@
+import numpy as np
 import cmath
-<<<<<<< HEAD
-import numpy
 
 from functools import reduce
-=======
->>>>>>> ead46800
 from math import pi, ceil
 
-import numpy as np
 from numpy import sin, cos
 from scipy.interpolate import interp1d
 
@@ -154,14 +150,10 @@
         # understand. This method here is just a kind of 'fallback'
         # if you don't wanna have the overhead of building the Stacks in refl1d
         # just to put the data in here..
-
+        #
         # WARNING: from_slabs and from_sample do not create the same slab profile
-<<<<<<< HEAD
         # they are shifted profiles (by I'd guess 3*roughness[0]?)
 
-=======
-        # they are shifted profiles (by I'd guess 3*roughness[0])
->>>>>>> ead46800
         from refl1d.profile import build_profile
 
         w = thickness
